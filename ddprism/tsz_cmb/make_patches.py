#!/usr/bin/env python3
# -*- coding: utf-8 -*-

import os
import argparse
from functools import lru_cache

import h5py
import numpy as np
import healpy as hp
import matplotlib.pyplot as plt
from mpi4py import MPI

from utils import xyz_to_lonlat


#####################################

def ang2diamond(
    nside: int, theta: np.ndarray, phi: np.ndarray, nest: bool = True
) -> np.ndarray:
    """
    Given nside pixel, return the pixel IDs for parent pixel at child res.

    Arguments:
        nside: HEALPix nside.
        theta: Sky position in degrees. Shape (N,).
        phi: Sky position in degrees. Shape (N,).
        nest: Pixel ordering of the returned pixel IDs. Defaults
            to True.

    Returns:
        Pixel IDs at original nside resolution. Shape (N, 4).
    """

    parent_pix = hp.ang2pix(nside // 2, theta, phi, nest=nest)
    children_pix = (
        4 * parent_pix[..., None] + np.array([0,1,2,3], dtype=np.int64)[None]
    )

    if not nest:
        children_pix = hp.nest2ring(nside, children_pix)

    return children_pix


def grow_diamond(
    nside: int, theta_deg: np.ndarray, phi_deg: np.ndarray, num_pixels: int,
    nest: bool = True
) -> np.ndarray:
    """
    Grow a diamond around a point of size Npix x Npix pixels by graph expansion.

    The diamond is grown in L = (Npix-2)//2 steps, starting from
    the 2×2 children of the parent pixel at nside/2 that contains the point.
    Each step adds all neighbours of the current set of pixels simultaneously.
    This produces a diamond shape because each pixel has up to 8 neighbours,
    and the 2×2 seed has 4 neighbours outside the seed, which are added
    in the first step, and then each of those has 4 new neighbours outside
    the current set, etc.

    Arguments:
        nside: HEALPix nside.
        theta_deg: Sky position in degrees. Shape (N,).
        phi_deg: Sky position in degrees. Shape (N,).
        num_pixels: Desired diamond size (num_pixels x num_pixels). Must be
            even and ≥ 4.
        nest: Pixel ordering of the input map AND returned pixel IDs. Default:
            True.

    Returns:
        Pixel IDs at nside in the diamond, in sorted order. Shape
            (N, num_pixels**2).
    """
    # Check valid size.
    if num_pixels < 4 or (num_pixels % 2):
        raise ValueError("Npix must be even and ≥ 4 (e.g., 4, 6, 8, ...).")

    steps = (num_pixels - 2) // 2  # number of expansion steps

    neigh = ang2diamond(nside, theta_deg, phi_deg, nest=nest).flatten()
    pixel_ids = set(neigh.tolist())

    # Add neighbors for the required number of steps.
    for s in range(steps):
        neigh = np.unique(
            hp.get_all_neighbours(nside, neigh, nest=nest).flatten()
        )
        pixel_ids.update(neigh[neigh >= 0].tolist())

    # Return as sorted array for reproducibility (RING/NEST IDs as requested)
    return np.array(sorted(pixel_ids), dtype=np.int64)


@lru_cache(maxsize=256)
def get_ring_pixels(nside: int, num_pixels: int) -> np.ndarray:
    """
    Get the pixel indices for a nested HEALPix map of given size.

    Arguments:
        nside: HEALPix nside.
        num_pixels: Desired diamond size (num_pixels x num_pixels). Must be
            even and ≥ 4.

    Returns:
        Pixel indices. Shape (num_pixels ** 2,).
    """
    # Check valid size.
    if num_pixels < 4 or (num_pixels % 2):
        raise ValueError("Npix must be even and ≥ 4 (e.g., 4, 6, 8, ...).")

    # Get the pixel indices for the ring of a given size.
    return hp.nest2ring(nside, np.arange(num_pixels ** 2))


def reorder_diamond(nside: int, picked: np.ndarray) -> np.ndarray:
    """
    Reorder pixels to be the first n_pixels**2 pixels in the nested ordering.

    Arguments:
        nside: HEALPix nside
        picked: Pixel indices from the diamond search. Shape (n_pixels**2,).

    Returns:
        Reordered pixel indices.
    """
    parallel = hp.nest2ring(nside, np.arange(len(picked)))

    return fake_map, pixel_id


def plot_diamond(nside, lon, lat, picked, pixel_id, m, nest=False):
    """
    Plot the picked pixels in various views.
    (gnom, cart) X (before and after reordering to nested)

    Args:
        nside (int): HEALPix nside
        lon (float): longitude of the center in degrees
        lat (float): latitude of the center in degrees
        picked (array): array of picked pixel indices from the diamond search
        m (array): map
        pixel_id (int): central pixel id for plotting
    """
    # build a masked map with only the picked pixels visible
    M = np.full(hp.nside2npix(nside), hp.UNSEEN, dtype=float)
    M[picked] = m[picked]

    # reorder the picked pixels to be in a nested structure
    fake_map, pixel_id = reorder_diamond(nside, picked, M, nest=nest)

    # quick gnomonic cutout
    hp.gnomview(
        M, nest=nest, rot=(lon, lat, 0),
        xsize=xsize*4, reso=reso,  # tweak as you like (pixels across, arcmin/pixel)
        notext=True, cbar=True, title="Picked pixels (gnomview)"
    )
    plt.show()
    # mollview
    # hp.mollview(M, nest=False, title="Picked pixels — full-sky (Mollweide)",
    #         notext=True, cbar=True)
    # hp.graticule()
    # hp.projscatter(lon, lat, lonlat=True, s=6, color="k")
    # plt.show()

    # -------- Plate Carrée / Cartesian (flattened) with auto-zoom --------
    # small padding based on pixel size
    span_deg = (xsize * reso) / 60.0
    half = 0.5 * span_deg
    pad_fac = 1

    _lon = lon - 360 if lon > 180 else lon   # cartview wants -180 to 180

    lonra = [_lon - half * pad_fac, _lon + half * pad_fac]
    latra = [lat - half * pad_fac, lat + half * pad_fac]

    hp.cartview(M, nest=nest,
                notext=True, cbar=False, lonra=lonra, latra=latra,
                hold=1)

    print(lonra, latra, _lon, lat)
    hp.projplot(_lon, lat, lonlat=True, marker="x", color="k")
    plt.show()

    # -------- Reorder to nested plots --------
    theta_rad, phi_rad = hp.pix2ang(nside, pixel_id)
    lon_deg, lat_deg = hp.pix2ang(nside, pixel_id, lonlat=True)

    span_deg = (xsize * reso) / 60.0
    half = 0.5 * span_deg
    pad_fac = 1

    _lon_deg = lon_deg - 360 if lon_deg > 180 else lon_deg   # cartview wants -180 to 180

    lonra = [_lon_deg - half * pad_fac, _lon_deg + half * pad_fac]
    latra = [lat_deg - half * pad_fac, lat_deg + half * pad_fac]


    hp.gnomview(
            fake_map, nest=False, rot=(lon_deg, lat_deg, 0),
            xsize=xsize*4, reso=reso,  # tweak as you like (pixels across, arcmin/pixel)
        )

    plt.show()

    hp.cartview(fake_map, nest=False,
                    notext=True, cbar=False, lonra=lonra, latra=latra,
                    hold=1)

    plt.show()

###################

def process_patch(nside, pos, Npix, nest=False):
    """
    Process a patch around (lon, lat) into a Npix x Npix diamond.
    This includes growing the diamond, building the masked map,
    reordering to nested, and plotting.

    Args:
        m: the map being processed
        pos (float): xyz position of the cluster shape (3,)
        Npix: size of diamond

        nest (bool): whether the input map is in nested ordering (default: False)
        plot (bool): whether to plot the results (default: False)
    """

    assert(nest==False)  # only RING input supported for now

    lon, lat = xyz_to_lonlat(pos)

    theta = np.radians(90 - lat)
    phi = np.radians(lon)

    picked = grow_diamond(nside, theta, phi, Npix, nest=nest)

    return picked

#######################

def main(halo_pos, halo_mass, noise=0, fwhm=0, outdir="./patches_out", dataset_name="blah", random_pos=False):
    comm = MPI.COMM_WORLD
    rank, size = comm.rank, comm.size

    if rank == 0:
        os.makedirs(outdir, exist_ok=True)

    # load maps
<<<<<<< HEAD
    f_map = mother + f'final/{profile_str}/{dataset_name}_s{seed}_f%s.fits'

=======
    if fwhm > 0 and noise > 0:
        f_map = mother + f'final/{profile_str}/{dataset_name}_noise{noise:.0f}_s{seed}_f%s_fwhm{fwhm:.0f}.fits'
    elif fwhm > 0 and noise == 0:
        f_map = mother + f'final/{profile_str}/{dataset_name}_s{seed}_f%s_fwhm{fwhm:.0f}.fits'
    else:
        f_map = mother + f'final/{profile_str}/{dataset_name}_s{seed}_f%s.fits'
    
>>>>>>> 6a145c58
    maps = np.empty((len(freqs), hp.nside2npix(nside)), dtype=np.float32)   # store all maps in memory for easy reading out later
    for i, f in enumerate(freqs):
        maps[i] = hp.read_map(f_map % f, dtype=np.float32, memmap=False)

    assert(nside == hp.get_nside(maps[0]))

    # Split work (round-robin so all ranks get similar count)
    N = len(halo_pos)
    idx_all = np.arange(N)
    idx_my  = np.array_split(idx_all, size)[rank]   # rank 0 gets [0:...], rank 1 gets next, etc.
    N_local = idx_my.size

    # Early exit if nothing to do
    if N_local == 0:
        # still barrier to let others finish
        comm.Barrier()
        return

    out_vecs = np.empty((N_local, Npix**2, 3), dtype=np.float32)  # shape (Npix*Npix, 3)
    out_vals = np.empty((N_local, Npix**2, len(freqs)), dtype=np.float32)  # shape (Npix*Npix, Nfreq)
    if not random_pos:
        out_mass = np.empty((N_local,), dtype=np.float32)
        out_ids = np.empty((N_local,), dtype=np.int32)

    for j, i in enumerate(idx_my):
<<<<<<< HEAD
        if j % 100 == 0: print(rank, j, flush=True)

=======
        if j % 500 == 0: print(rank, j, flush=True)
        
>>>>>>> 6a145c58
        picked = process_patch(nside, halo_pos[i], Npix, nest=False)

        # FIXME some clusters near boundareis on healpix dont build full diamonds (very rare)
        # this causes errors. For now, completely drop these clusters.
        if len(picked) != Npix**2:
            out_vecs[j] = np.full(out_vecs.shape[1:], np.nan)
            out_vals[j] = np.full(out_vals.shape[1:], np.nan)
            if not random_pos:
                out_mass[j] = halo_mass[i]
                out_ids[j] = halo_id[i]
            continue

        # we want to match sorted(picked) to sorted(parallel) and then order according to nexted ordering (matches what happens in reorder_diamond())
        parallel = hp.nest2ring(nside, np.arange(len(picked)))
        swap = hp.ring2nest(nside, np.sort(parallel))   # this is the nest id in the mapped space of each pixel in np.sort(picked)
        asort = np.argsort(swap)
        pixs = np.sort(picked)[asort]

        vals = np.empty((len(pixs), len(freqs)), dtype=np.float32)
        vecs = hp.pix2vec(nside, pixs)

        for fi,freq in enumerate(freqs):
            vals[:, fi] = maps[fi,pixs]

        out_vecs[j] = np.asarray(vecs, dtype=np.float32).T
        out_vals[j] = np.asarray(vals, dtype=np.float32)
        if not random_pos:
            out_mass[j] = halo_mass[i]
            out_ids[j] = halo_id[i]

    # ---- write once per rank ----
    random_str = "random" if random_pos else "halo"
    shard = os.path.join(outdir, f"{dataset_name}_{random_str}patches_noise{noise:.0f}_fwhm{fwhm:.0f}.{rank:d}.h5")
    with h5py.File(shard, "w") as f:
        #comp = dict(compression="gzip", compression_opts=4, shuffle=True)
        f.create_dataset("vals", data=out_vals)#, **comp)    # (N_local, P, F)
        f.create_dataset("vecs", data=out_vecs)#, **comp)    # (N_local, P, 3)
        if not random_pos:
            f.create_dataset("mass", data=out_mass)#,   **comp)    # (N_local,)
            f.create_dataset("id", data=out_ids)#,   **comp)    # (N_local,)
        f.attrs["nside"] = int(nside)
        f.attrs["Npix"] = int(Npix)
        f.attrs["freqs"] = np.array(freqs, dtype=np.float32)
        f.attrs["dataset_name"] = dataset_name

    comm.Barrier()
    if rank == 0:
        print("done writing shards ->", outdir)

if __name__ == "__main__":
    # Toggle gzip by setting compress=True if disk is tight (slower writes).

    # argarse
    # make  into arg
    parser = argparse.ArgumentParser(description="Make patches around halos.")
    parser.add_argument("--profile_str", type=str, default="b16", help="Profile string (b16, b16g7, b16g7rel, default: b16)")
    parser.add_argument("--dataset_name", type=str, default="dT_tsz", help="Name of the dataset (default: dT_tsz)")
    parser.add_argument("--random_pos", action="store_true", help="Use random positions instead of halo positions.")
    parser.add_argument("--noise", type=float, default=0, help="Add this noise in uK to each pixel.")
    parser.add_argument("--fwhm", type=float, default=2, help="Load maps with this fwhm beam.")
    args = parser.parse_args()

    profile_str = args.profile_str
    dataset_name = args.dataset_name
    random_pos = args.random_pos
    noise = args.noise
<<<<<<< HEAD

    # TODO BEAM 1.4' ?

     ### INPUT ###########
=======
    fwhm = args.fwhm

    ### INPUT ##########
>>>>>>> 6a145c58
    seed = 100
    mother = '/mnt/home/abayer/ceph/fastpm/halfdome/oneweek/'
    Npix = 64  # diamond size of patch
    nside = 8192   # FIXME assumed can change later

    outdir =  f'/mnt/ceph/users/abayer/fastpm/halfdome/oneweek/final/{profile_str}/patches/'   # FIXME change
    os.makedirs(outdir, exist_ok=True)
    
    #### GLOBALS ############

    freqs = [93, 143, 353]

    f_halos = f'/mnt/home/abayer/ceph/fastpm/halfdome/stampede2_3750Mpch_6144cube/final_res/halos/lightcone_{seed}.hdf5'

    with h5py.File(f_halos, "r") as f:
        halo_pos = f['Position'][:]
        halo_mass = f['halo_mass_m200c'][:]

    # apply selection (mass only for now)
    mass_cut = 2e14
    mask = halo_mass > mass_cut
    halo_pos = halo_pos[mask]
    halo_mass = halo_mass[mask]

    # sort by mass and define new id for easy debugging
    asort = np.argsort(halo_mass)[::-1]
    halo_pos = halo_pos[asort]
    halo_mass = halo_mass[asort]
    halo_id = np.arange(len(halo_mass))

    # FIXME remove just debugging
    # halo_pos = halo_pos[:100]
    # halo_mass = halo_mass[:100]
    # halo_id = halo_id[:100]

    if random_pos:
        # assign completely random (isotropic) positions of correct shape
        halo_pos = np.random.normal(size=(len(halo_pos), 3))
        halo_pos /= np.linalg.norm(halo_pos, axis=1, keepdims=True)
<<<<<<< HEAD

    main(halo_pos, halo_mass, outdir=outdir, dataset_name=dataset_name, random_pos=random_pos, noise=noise)
=======
    
    main(halo_pos, halo_mass, noise=noise, fwhm=fwhm, outdir=outdir, dataset_name=dataset_name, random_pos=random_pos)
>>>>>>> 6a145c58
<|MERGE_RESOLUTION|>--- conflicted
+++ resolved
@@ -247,18 +247,15 @@
         os.makedirs(outdir, exist_ok=True)
 
     # load maps
-<<<<<<< HEAD
     f_map = mother + f'final/{profile_str}/{dataset_name}_s{seed}_f%s.fits'
 
-=======
     if fwhm > 0 and noise > 0:
         f_map = mother + f'final/{profile_str}/{dataset_name}_noise{noise:.0f}_s{seed}_f%s_fwhm{fwhm:.0f}.fits'
     elif fwhm > 0 and noise == 0:
         f_map = mother + f'final/{profile_str}/{dataset_name}_s{seed}_f%s_fwhm{fwhm:.0f}.fits'
     else:
         f_map = mother + f'final/{profile_str}/{dataset_name}_s{seed}_f%s.fits'
-    
->>>>>>> 6a145c58
+
     maps = np.empty((len(freqs), hp.nside2npix(nside)), dtype=np.float32)   # store all maps in memory for easy reading out later
     for i, f in enumerate(freqs):
         maps[i] = hp.read_map(f_map % f, dtype=np.float32, memmap=False)
@@ -284,13 +281,10 @@
         out_ids = np.empty((N_local,), dtype=np.int32)
 
     for j, i in enumerate(idx_my):
-<<<<<<< HEAD
         if j % 100 == 0: print(rank, j, flush=True)
 
-=======
         if j % 500 == 0: print(rank, j, flush=True)
-        
->>>>>>> 6a145c58
+
         picked = process_patch(nside, halo_pos[i], Npix, nest=False)
 
         # FIXME some clusters near boundareis on healpix dont build full diamonds (very rare)
@@ -357,16 +351,13 @@
     dataset_name = args.dataset_name
     random_pos = args.random_pos
     noise = args.noise
-<<<<<<< HEAD
 
     # TODO BEAM 1.4' ?
 
      ### INPUT ###########
-=======
     fwhm = args.fwhm
 
     ### INPUT ##########
->>>>>>> 6a145c58
     seed = 100
     mother = '/mnt/home/abayer/ceph/fastpm/halfdome/oneweek/'
     Npix = 64  # diamond size of patch
@@ -374,7 +365,7 @@
 
     outdir =  f'/mnt/ceph/users/abayer/fastpm/halfdome/oneweek/final/{profile_str}/patches/'   # FIXME change
     os.makedirs(outdir, exist_ok=True)
-    
+
     #### GLOBALS ############
 
     freqs = [93, 143, 353]
@@ -406,10 +397,7 @@
         # assign completely random (isotropic) positions of correct shape
         halo_pos = np.random.normal(size=(len(halo_pos), 3))
         halo_pos /= np.linalg.norm(halo_pos, axis=1, keepdims=True)
-<<<<<<< HEAD
 
     main(halo_pos, halo_mass, outdir=outdir, dataset_name=dataset_name, random_pos=random_pos, noise=noise)
-=======
-    
-    main(halo_pos, halo_mass, noise=noise, fwhm=fwhm, outdir=outdir, dataset_name=dataset_name, random_pos=random_pos)
->>>>>>> 6a145c58
+
+    main(halo_pos, halo_mass, noise=noise, fwhm=fwhm, outdir=outdir, dataset_name=dataset_name, random_pos=random_pos)